--- conflicted
+++ resolved
@@ -34,13 +34,8 @@
         """
         self.processors = {}
         self.seen_paths = []
-<<<<<<< HEAD
-        
+
         logger.info(f'Looking for processors in "{self.processors_dir}"')
-=======
-        print()
-        print(f"Looking for processors in \"{self.processors_dir}\"")
->>>>>>> c1e792ad
         self.walk_package(self.processors_dir)
 
     @staticmethod
@@ -59,8 +54,7 @@
         ):
             if not ispkg and processor_name != __name__:
                 # print(f"looking up '{processor_name}'")
-                processor_module = __import__(
-                    processor_name, fromlist=["blah"])
+                processor_module = __import__(processor_name, fromlist=["blah"])
                 # https://stackoverflow.com/a/46206754/6242649
                 clsmembers = inspect.getmembers(
                     processor_module,
