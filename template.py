--- conflicted
+++ resolved
@@ -329,13 +329,5 @@
 
 
 
-<<<<<<< HEAD
-=======
-templJSON={}
-for squad in ["J", "H"]:
-    TEMPLATE_FILE = "inputs/"+squad+"_template.json"
-    if(os.path.exists(TEMPLATE_FILE)):
-        templJSON[squad] = read_template(TEMPLATE_FILE)
->>>>>>> 0abe90db
-
-
+
+
