

"""

Designed and Developed by-
Udayraj Deshmukh 
https://github.com/Udayraj123

"""

# In[62]:
import re
import os
import sys
import cv2
import glob
import argparse
from time import localtime,strftime,time
from random import randint
import numpy as np
import pandas as pd
import matplotlib.pyplot as plt
import imutils #thru the pip package.
# from skimage.filters import threshold_adaptive
from globals import *
from utils import *
from template import *

# Sometime later-
# from colorama import init
# init()
# from colorama import Fore, Back, Style

def move(error,filepath,filepath2,filename):
    print("Dummy Move:  "+filepath, " --> ",filepath2 + filename)
    # if(error!=NO_MARKER_ERR):
    #     print("Error-Code: "+str(error))
    global filesNotMoved
    filesNotMoved += 1
    return [BATCH_NO,error,filename,filepath2]
    global filesMoved
    # print(filepath,filepath2,filename,array)
    if(os.path.exists(filepath)):
        if(os.path.exists(filepath2+filename)):
            print('ERROR : Duplicate file at '+filepath2+filename)
            # exit(0)
            if(1):
                return None
        os.rename(filepath,filepath2+filename)
        append = [BATCH_NO,error,filename,filepath2]
        filesMoved+=1
        print("Moved.")
        return append
    else:
        print('File already moved')
        return None

def processOMR(squad, omrResp):
    # Note: This is a reference function. It is not part of the OMR checker 
    #       So its implementation is completely subjective to user's requirements.
    
    # Additional Concatenation key
    omrResp['Squad'] = squad 
    resp={}
    # symbol for absent response
    UNMARKED = '' # 'X'

    # Multi-Integer Type Qs / RollNo / Name
    for qNo, respKeys in TEMPLATES[squad].concats.items():
        resp[qNo] = ''.join([omrResp.get(k,UNMARKED) for k in respKeys])
    # Normal Questions
    for qNo in TEMPLATES[squad].singles:
        resp[qNo] = omrResp.get(qNo,UNMARKED)
    # Note: Concatenations and Singles together should be mutually exclusive 
    # and should cover all questions in the template(exhaustive)
    # ^TODO add a warning if omrResp has unused keys remaining
    # Done : write concatenation etc in generalized way from template here.
    return resp

# In[76]:

def report(Status,streak,scheme,qNo,marked,ans,prevmarks,currmarks,marks):
    print('%s \t %s \t\t %s \t %s \t %s \t %s \t %s ' % (qNo,
          Status,str(streak), '['+scheme+'] ',(str(prevmarks)+' + '+str(currmarks)+' ='+str(marks)),str(marked),str(ans)))

# check sectionwise only.
def evaluate(resp,answers,sections,explain=False):
    marks = 0
    allans = answers.items()
    if(explain):
        print('Question\tStatus \t Streak\tSection \tMarks_Update\tMarked:\tAnswer:')
    for scheme,section in sections.items():
        sectionques = section['ques']
        prevcorrect=None
        allflag=1
        streak=0
        for q in sectionques:
            qNo='q'+str(q)
            ans=answers[qNo]
            marked = resp.get(qNo, 'X')
            firstQ = sectionques[0]
            lastQ = sectionques[len(sectionques)-1]
            unmarked = marked=='X' or marked==''
            bonus = 'BONUS' in ans
            correct = bonus or (marked in ans)
            inrange=0

# ('q13(Power2) Correct(streak0) -3 + 2 = -1', 'C', ['C'])
# ('q14(Power2) Correct(streak0) -1 + 2 = 1', 'A', ['A'])
# ('q15(Power2) Incorrect(streak0) 1 + -1 = 0', 'C', ['B'])

            if(unmarked or int(q)==firstQ):
                streak=0
            elif(prevcorrect == correct):
                streak+=1
            else:
                streak=0


            if( 'allNone' in scheme):
                #loop on all sectionques
                allflag = allflag and correct
                if(q == lastQ ):
                    #at the end check allflag
                    prevcorrect = correct
                    currmarks = section['marks'] if allflag else 0
                else:
                    currmarks = 0

            elif('Proxy' in scheme):
                a=int(ans[0])
                #proximity check
                inrange = 1 if unmarked else (float(abs(int(marked) - a))/float(a) <= 0.25)
                currmarks = section['+marks'] if correct else (0 if inrange else -section['-marks'])

            elif('Fibo' in scheme or 'Power' in scheme or 'Boom' in scheme):
                currmarks = section['+seq'][streak] if correct else (0 if unmarked else -section['-seq'][streak])
            elif('TechnoFin' in scheme):
                currmarks = 0
            else:
                print('Invalid Sections')
            prevmarks=marks
            marks += currmarks

            if(explain):
                if bonus:
                    report('BonusQ',streak,scheme,qNo,marked,ans,prevmarks,currmarks,marks)
                elif correct:
                    report('Correct',streak,scheme,qNo,marked,ans,prevmarks,currmarks,marks)
                elif unmarked:
                    report('Unmarked',streak,scheme,qNo,marked,ans,prevmarks,currmarks,marks)
                elif inrange:
                    report('InProximity',streak,scheme,qNo,marked,ans,prevmarks,currmarks,marks)
                else:
                    report('Incorrect',streak,scheme,qNo,marked,ans,prevmarks,currmarks,marks)

            prevcorrect = correct

    return marks

# os.sep is not an issue here in iglob (handled internally)
allOMRs = list(glob.iglob(OMR_INPUT_DIR+'*/*/*.jpg')) + list(glob.iglob(OMR_INPUT_DIR+'*/*/*.png'))
<<<<<<< HEAD
print("\n",len(allOMRs),"total images present.")
=======
print("\nTotal Images found:", len(allOMRs))
>>>>>>> 81380ed1

timeNowHrs=strftime("%I%p",localtime())

def pad(val,array):
    if(len(val) < len(array)):
        for i in range(len(array)-len(val)):
            val.append('V')


def appendArr(val,array,filename):
    array.append(val)

start_time = int(time())

# construct the argument parse and parse the arguments
argparser = argparse.ArgumentParser()

argparser.add_argument("-c", "--noCrop", required=False, dest='noCrop', action='store_true', help="Disable page contour detection - the program will take image as it is.")
argparser.add_argument("-m", "--noMarkers", required=False, dest='noMarkers', action='store_true', help="Disable marker detection - if page is already cropped at marker points.")
argparser.add_argument("-a", "--noAlign", required=False, dest='noAlign', action='store_true', help="Disable automatic template alignment - if columns are not varying significantly(saves computation).")
argparser.add_argument("-l", "--setLayout", required=False, dest='setLayout', action='store_true', help="Use this option to set up OMR template layout for once.(*_template.json file)")

args = vars(argparser.parse_args())
print('Config:')
print("\tImages Cropped : "+str(not args["noCrop"]))
print("\tMarker Present : "+str(not args["noMarkers"]))
print("\tAuto Alignment : "+str(not args["noAlign"]))
print('')

respCols, sheetCols, resultSheetCols = {},{},{}
resultFiles,resultFileObj = {},{}
errorsArray, badRollsArray, multiMarkedArray = {},{},{}
# Loop over squads
for squad in templJSON.keys():
    # Concats + Singles includes : all template keys including RollNo if present
    respCols[squad] = list(TEMPLATES[squad].concats.keys())+TEMPLATES[squad].singles
    sheetCols[squad]=['batch','error','filename','path']+respCols[squad]
    resultSheetCols[squad]=sheetCols[squad]+['score'] 
    resultFiles[squad] = resultDir+'Results_'+squad+'_'+timeNowHrs+'.csv'
    errorsArray[squad] = [ sheetCols[squad] ]
    badRollsArray[squad] = [ sheetCols[squad] ]
    multiMarkedArray[squad] = [ sheetCols[squad] ]
    if(not os.path.exists(resultFiles[squad])):
        print("Created Resultfile:", resultFiles[squad])
        resultFileObj[squad] = open(resultFiles[squad],'a') # still append mode req [THINK!]
        # Create Header Columns
        pd.DataFrame([resultSheetCols[squad]]).to_csv(resultFileObj[squad],header=False,index=False) 
    else:
        print('Warning : Appending to Previous Result file for squad: '+squad)
        resultFileObj[squad] = open(resultFiles[squad],'a')
squadlang="XX"
filesCounter=0
mws, mbs = [],[]
# PRELIM_CHECKS for thresholding
if(PRELIM_CHECKS):
    TEMPLATE = TEMPLATES["H"]
    ALL_WHITE = 255 * np.ones((TEMPLATE.dims[1],TEMPLATE.dims[0]), dtype='uint8')
    OMRresponseDict,final_marked,multimarked,multiroll = readResponse("H",ALL_WHITE,name = "ALL_WHITE", save = None, noAlign=True)
    print("ALL_WHITE",OMRresponseDict)
    if(OMRresponseDict!={}):
        print("Preliminary Checks Failed.")
        exit(0)
    ALL_BLACK = np.zeros((TEMPLATE.dims[1],TEMPLATE.dims[0]), dtype='uint8')
    OMRresponseDict,final_marked,multimarked,multiroll = readResponse("H",ALL_BLACK,name = "ALL_BLACK", save = None, noAlign=True)
    print("ALL_BLACK",OMRresponseDict)
    show("Confirm : All are Black",final_marked,1,1)

for filepath in allOMRs:
    filesCounter+=1
    # Including stupid windows convention
    filepath = filepath.replace(os.sep,'/')

    # Prefixing a 'r' to use raw string (escape character '\' is taken literally)
    finder = re.search(r'/.*/(.*)/(.*)',filepath,re.IGNORECASE)

    if(finder):
        squadlang = finder.group(1)
        squad,lang = squadlang[0],squadlang[1]
        #FIXME TEMP JUGAAD
        squadlang = squadlang+'/'
        filename = finder.group(2)
    else:
        filename = 'Nop'+str(filesCounter)
        print("Error: Filepath not matching to Regex: "+filepath)
        continue
    # TODO make it independent of squad rule
    if(squad not in ['H','J']):
        print("Error: Unexpected Squad Folder-",squad, 'Filepath:', filepath)
        exit(0)

    inOMR = cv2.imread(filepath,cv2.IMREAD_GRAYSCALE)
    # show("inOMR",inOMR,1,1)
    print('')
<<<<<<< HEAD
    print('(%d) Checking: \t' % (filesCounter),filepath, "\tResolution: ",inOMR.shape)
=======
    print(str(filesCounter)+') Checking: \t',filepath, "\tResolution: ",inOMR.shape)
>>>>>>> 81380ed1
    OMRcrop = getROI(inOMR,filename, noCrop=args["noCrop"], noMarkers=args["noMarkers"])
    if(OMRcrop is None):
        err = move(NO_MARKER_ERR, filepath, errorPath+squadlang,filename)
        if(err):
            errorsArray[squad].append(err+respCols[squad])
            # appendArr(err,errorsArray[squad],manualDir+"ErrorFiles_"+squad+".csv")
        continue

    if(args["setLayout"]):
        show("Sample OMR", resize_util(OMRcrop,TEMPLATES[squad].dims[0],TEMPLATES[squad].dims[1]), 0)
        templateLayout = drawTemplateLayout(OMRcrop, TEMPLATES[squad], shifted=False, border=2)
        show("Template Layout", templateLayout)
        print('Setup Layout Note: Press Q to continue, Ctrl+C to exit')
        continue
    #uniquify
    newfilename = filepath.split('/')[-3] + '_' + filename
    OMRresponseDict,final_marked,multimarked,multiroll = readResponse(squad,OMRcrop,name = newfilename, save = saveMarkedDir+squadlang, noAlign=args["noAlign"])

    #convert to ABCD, getRoll,etc
    resp = processOMR(squad,OMRresponseDict)
    print("Read Response: ", resp)

    #This evaluates and returns the score attribute
    score = evaluate(resp, Answers[squad],Sections[squad],explain=explain)
    respArray=[]
    for k in respCols[squad]:
        respArray.append(resp[k])
    # if((multiroll or not (resp['Roll'] is not None and len(resp['Roll'])==11))):
    if(multimarked == 0):
        # Enter into Results sheet-
        results = [0,0,newfilename,filepath]+respArray+[score] #.append
        filesNotMoved+=1;
        # Write to results file (resultFileObj is opened in append mode)
        pd.DataFrame(results).T.to_csv(resultFileObj[squad],header=False,index=False)
        
<<<<<<< HEAD
        print("[%d] Graded with score: %.2f" % (filesCounter, score), '\t',newfilename)
=======
        print("(%d) Graded with score: %.2f" % (filesCounter, score), '\t',newfilename)
>>>>>>> 81380ed1

        # print(filesCounter,newfilename,resp['Roll'],'score : ',score)
    else:
        #multimarked file
        print('multiMarked, moving File: '+newfilename)
        err = move(MULTI_BUBBLE_ERR,filepath,multiMarkedPath+squadlang,newfilename)
        if(err):
            multiMarkedArray[squad].append(err+respArray)
            # appendArr(err+respArray,multiMarkedArray[squad],manualDir+"MultiMarkedFiles_"+squad+".csv")



for squad in templJSON.keys():
    resultFileObj[squad].close()
    pd.DataFrame(errorsArray[squad],columns=sheetCols[squad]).to_csv(manualDir+"ErrorFiles_"+squad+".csv",index=False,header=False)    
    pd.DataFrame(badRollsArray[squad],columns=sheetCols[squad]).to_csv(manualDir+"BadRollNoFiles_"+squad+".csv",index=False,header=False)
    pd.DataFrame(multiMarkedArray[squad],columns=sheetCols[squad]).to_csv(manualDir+"MultiMarkedFiles_"+squad+".csv",index=False,header=False)

timeChecking=int(time()-start_time) if filesCounter else 1
print('')
print('Total files processed : %d ' % (filesCounter))
print('Total files moved : %d ' % (filesMoved))
print('Total files not moved (Sum should tally) : %d ' % (filesNotMoved))

if(showimglvl<=0):
    print('\nFinished Checking %d files in %d seconds(~%.1f minutes)' % 
    (filesCounter, timeChecking, timeChecking/60))
    print('OMR Processing rate :  ~%.2f sec/OMR' % (round(timeChecking/float(filesCounter+1), 2) ))
    print('OMR Processing speed : ~%.2f OMRs/minute' % (round(float(filesCounter*60+1)/timeChecking, 2) ))
else:
    print("\nTotal script time :", timeChecking,"seconds")

if(filesCounter==0):
    print("\n\tINFO: No Images found. Check your directory structure.")

if(showimglvl<=1):
    # colorama this
<<<<<<< HEAD
    print("\nTip: Increase 'showimglvl' from globals.py to see awesome visuals!")
=======
    print("\tTip: Increase 'showimglvl' from globals.py to see awesome visuals!")
>>>>>>> 81380ed1

# Use this data to train as +ve feedback
if(showimglvl>=0 and filesCounter>10):
    for x in [badThresholds,veryBadPoints,thresholdCircles, mws, mbs]:
        if(x!=[]):
            x=pd.DataFrame(x)
            print( x.describe() )
            plt.plot(range(len(x)),x)
            plt.title("Mystery Plot")
            plt.show()
        else:
            print(x)<|MERGE_RESOLUTION|>--- conflicted
+++ resolved
@@ -160,11 +160,7 @@
 
 # os.sep is not an issue here in iglob (handled internally)
 allOMRs = list(glob.iglob(OMR_INPUT_DIR+'*/*/*.jpg')) + list(glob.iglob(OMR_INPUT_DIR+'*/*/*.png'))
-<<<<<<< HEAD
 print("\n",len(allOMRs),"total images present.")
-=======
-print("\nTotal Images found:", len(allOMRs))
->>>>>>> 81380ed1
 
 timeNowHrs=strftime("%I%p",localtime())
 
@@ -258,11 +254,7 @@
     inOMR = cv2.imread(filepath,cv2.IMREAD_GRAYSCALE)
     # show("inOMR",inOMR,1,1)
     print('')
-<<<<<<< HEAD
     print('(%d) Checking: \t' % (filesCounter),filepath, "\tResolution: ",inOMR.shape)
-=======
-    print(str(filesCounter)+') Checking: \t',filepath, "\tResolution: ",inOMR.shape)
->>>>>>> 81380ed1
     OMRcrop = getROI(inOMR,filename, noCrop=args["noCrop"], noMarkers=args["noMarkers"])
     if(OMRcrop is None):
         err = move(NO_MARKER_ERR, filepath, errorPath+squadlang,filename)
@@ -297,12 +289,7 @@
         filesNotMoved+=1;
         # Write to results file (resultFileObj is opened in append mode)
         pd.DataFrame(results).T.to_csv(resultFileObj[squad],header=False,index=False)
-        
-<<<<<<< HEAD
         print("[%d] Graded with score: %.2f" % (filesCounter, score), '\t',newfilename)
-=======
-        print("(%d) Graded with score: %.2f" % (filesCounter, score), '\t',newfilename)
->>>>>>> 81380ed1
 
         # print(filesCounter,newfilename,resp['Roll'],'score : ',score)
     else:
@@ -340,11 +327,7 @@
 
 if(showimglvl<=1):
     # colorama this
-<<<<<<< HEAD
     print("\nTip: Increase 'showimglvl' from globals.py to see awesome visuals!")
-=======
-    print("\tTip: Increase 'showimglvl' from globals.py to see awesome visuals!")
->>>>>>> 81380ed1
 
 # Use this data to train as +ve feedback
 if(showimglvl>=0 and filesCounter>10):
